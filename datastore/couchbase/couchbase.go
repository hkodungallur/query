//  Copyright (c) 2014 Couchbase, Inc.
//  Licensed under the Apache License, Version 2.0 (the "License"); you may not use this file
//  except in compliance with the License. You may obtain a copy of the License at
//    http://www.apache.org/licenses/LICENSE-2.0
//  Unless required by applicable law or agreed to in writing, software distributed under the
//  License is distributed on an "AS IS" BASIS, WITHOUT WARRANTIES OR CONDITIONS OF ANY KIND,
//  either express or implied. See the License for the specific language governing permissions
//  and limitations under the License.

/*

Package file provides a couchbase-server implementation of the datasite
package.

*/

package couchbase

import (
	"fmt"
	"time"

	cb "github.com/couchbaselabs/go-couchbase"
	"github.com/couchbaselabs/query/datastore"
	"github.com/couchbaselabs/query/errors"
	"github.com/couchbaselabs/query/expression"
	"github.com/couchbaselabs/query/logging"
	"github.com/couchbaselabs/query/value"
)

const (
	PRIMARY_INDEX = "#primary"
	ALLDOCS_INDEX = "#alldocs"
)

// datasite is the root for the couchbase datasite
type site struct {
	client         cb.Client             // instance of go-couchbase client
	namespaceCache map[string]*namespace // map of pool-names and IDs

}

func (s *site) Id() string {
	return s.URL()
}

func (s *site) URL() string {
	return s.client.BaseURL.String()
}

func (s *site) NamespaceIds() ([]string, errors.Error) {
	return s.NamespaceNames()
}

func (s *site) NamespaceNames() ([]string, errors.Error) {
	return []string{"default"}, nil
}

func (s *site) NamespaceById(id string) (p datastore.Namespace, e errors.Error) {
	return s.NamespaceByName(id)
}

func (s *site) NamespaceByName(name string) (p datastore.Namespace, e errors.Error) {
	p, ok := s.namespaceCache[name]
	if !ok {
		var err errors.Error
		p, err = loadNamespace(s, name)
		if err != nil {
			return nil, err
		}
		s.namespaceCache[name] = p.(*namespace)
	}
	return p, nil
}

// NewSite creates a new Couchbase site for the given url.
func NewDatastore(url string) (s datastore.Datastore, e errors.Error) {

	client, err := cb.Connect(url)
	if err != nil {
		return nil, errors.NewError(err, "Cannot connect to url "+url)
	}

	site := &site{
		client:         client,
		namespaceCache: make(map[string]*namespace),
	}

	// initialize the default pool.
	// TODO can couchbase server contain more than one pool ?

	defaultPool, Err := loadNamespace(site, "default")
	if Err != nil {
		logging.Errorf("Cannot connect to default pool")
		return nil, Err
	}

	site.namespaceCache["default"] = defaultPool
	logging.Infof("New site created with url %s", url)

	return site, nil

}

func loadNamespace(s *site, name string) (*namespace, errors.Error) {

	cbpool, err := s.client.GetPool(name)
	if err != nil {
		if name == "default" {
			// if default pool is not available, try reconnecting to the server
			url := s.URL()
			client, err := cb.Connect(url)
			if err != nil {
				return nil, errors.NewError(nil, fmt.Sprintf("Pool %v not found.", name))
			}
			// check if the default pool exists
			cbpool, err = client.GetPool(name)
			if err != nil {
				return nil, errors.NewError(nil, fmt.Sprintf("Pool %v not found.", name))
			}
			s.client = client
		}
	}

	rv := namespace{
		site:          s,
		name:          name,
		cbNamespace:   cbpool,
		keyspaceCache: make(map[string]datastore.Keyspace),
	}
	go keepPoolFresh(&rv)
	return &rv, nil
}

// a namespace represents a couchbase pool
type namespace struct {
	site          *site
	name          string
	cbNamespace   cb.Pool
	keyspaceCache map[string]datastore.Keyspace
}

func (p *namespace) DatastoreId() string {
	return p.site.Id()
}

func (p *namespace) Id() string {
	return p.Name()
}

func (p *namespace) Name() string {
	return p.name
}

func (p *namespace) KeyspaceIds() ([]string, errors.Error) {
	return p.KeyspaceNames()
}

func (p *namespace) KeyspaceNames() ([]string, errors.Error) {
	rv := make([]string, 0, len(p.cbNamespace.BucketMap))
	for name, _ := range p.cbNamespace.BucketMap {
		rv = append(rv, name)
	}
	return rv, nil
}

func (p *namespace) KeyspaceByName(name string) (b datastore.Keyspace, e errors.Error) {

	b, ok := p.keyspaceCache[name]
	if !ok {
		var err errors.Error
		b, err = newKeyspace(p, name)
		if err != nil {
			return nil, errors.NewError(err, "Keyspace "+name+" name not found")
		}
		p.keyspaceCache[name] = b
	}
	return b, nil
}

func (p *namespace) KeyspaceById(id string) (datastore.Keyspace, errors.Error) {
	return p.KeyspaceByName(id)
}

func (p *namespace) refresh() {
	// trigger refresh of this pool
	logging.Infof("Refreshing pool %s", p.name)

	newpool, err := p.site.client.GetPool(p.name)
	if err != nil {
		logging.Errorf("Error updating pool name %s: Error %v", p.name, err)
		url := p.site.URL()
		client, err := cb.Connect(url)
		if err != nil {
			logging.Errorf("Error connecting to URL %s", url)
			return
		}
		// check if the default pool exists
		newpool, err = client.GetPool(p.name)
		if err != nil {
			logging.Errorf("Retry Failed Error updating pool name %s: Error %v", p.name, err)
			return
		}
		p.site.client = client

	}
	p.cbNamespace = newpool
}

func keepPoolFresh(p *namespace) {

	tickChan := time.Tick(1 * time.Minute)

	for _ = range tickChan {
		p.refresh()
	}
}

type keyspace struct {
	namespace *namespace
	name      string
	indexes   map[string]datastore.Index
	primary   datastore.PrimaryIndex
	cbbucket  *cb.Bucket
}

func newKeyspace(p *namespace, name string) (datastore.Keyspace, errors.Error) {

	logging.Infof("Created New Bucket %s", name)
	cbbucket, err := p.cbNamespace.GetBucket(name)
	if err != nil {
		// go-couchbase caches the buckets
		// to be sure no such bucket exists right now
		// we trigger a refresh
		p.refresh()
		// and then check one more time
		cbbucket, err = p.cbNamespace.GetBucket(name)
		if err != nil {
			// really no such bucket exists
			return nil, errors.NewError(nil, fmt.Sprintf("Bucket %v not found.", name))
		}
	}

	rv := &keyspace{
		namespace: p,
		name:      name,
		cbbucket:  cbbucket,
		indexes:   make(map[string]datastore.Index),
	}

<<<<<<< HEAD
	//discover existing indexes TODO
	ierr := rv.loadIndexes()
	if ierr != nil {
		logging.Infof("Error loading index %s", ierr.Error())
		return nil, ierr
=======
	//discover existing indexes
	if ierr := rv.loadIndexes(); ierr != nil {
		lw.Warn("", querylog.DATASTORE, "Error loading indexes for keyspace %s, Error %v", name, ierr)
>>>>>>> 2e1f8f04
	}

	return rv, nil
}

func (b *keyspace) NamespaceId() string {
	return b.namespace.Id()
}

func (b *keyspace) Id() string {
	return b.Name()
}

func (b *keyspace) Name() string {
	return b.name
}

func (b *keyspace) Count() (int64, errors.Error) {
	// need equivalent of all_docs. TODO with view engine supporty
	pi, err := b.IndexByPrimary()
	if err != nil || pi == nil {
		return 0, errors.NewError(nil, "No primary index found. Please create a primary index on bucket "+b.Name())
	}

	var vi *viewIndex
	vi = pi.(*viewIndex)
	totalCount, err := ViewTotalRows(vi.keyspace.cbbucket, vi.DDocName(), vi.ViewName(), map[string]interface{}{})
	if err != nil {
		return 0, err
	}

	return totalCount, nil
}

func (b *keyspace) IndexIds() ([]string, errors.Error) {
	rv := make([]string, 0, len(b.indexes))
	for name, _ := range b.indexes {
		rv = append(rv, name)
	}
	return rv, nil
}

func (b *keyspace) IndexNames() ([]string, errors.Error) {
	rv := make([]string, 0, len(b.indexes))
	for name, _ := range b.indexes {
		rv = append(rv, name)
	}
	return rv, nil
}

func (b *keyspace) IndexById(id string) (datastore.Index, errors.Error) {
	return b.IndexByName(id)
}

func (b *keyspace) IndexByName(name string) (datastore.Index, errors.Error) {
	index, ok := b.indexes[name]
	if !ok {
		return nil, errors.NewError(nil, fmt.Sprintf("Index %v not found.", name))
	}
	return index, nil
}

func (b *keyspace) IndexByPrimary() (datastore.PrimaryIndex, errors.Error) {

	if b.primary == nil {

		lw.Info("", querylog.DATASTORE, "Number of indexes %d", len(b.indexes))

		if len(b.indexes) == 0 {
			if err := b.loadIndexes(); err != nil {
				return nil, errors.NewError(err, "No indexes found. Please create a primary index")

			}

		}
		idx, ok := b.indexes[PRIMARY_INDEX]
		if ok {
			primary := idx.(datastore.PrimaryIndex)
			return primary, nil
		}
		all, ok := b.indexes[ALLDOCS_INDEX]
		if ok {
			primary := all.(datastore.PrimaryIndex)
			return primary, nil
		}
	}
	return b.primary, nil
}

func (b *keyspace) Indexes() ([]datastore.Index, errors.Error) {
	rv := make([]datastore.Index, 0, len(b.indexes))
	for _, index := range b.indexes {
		rv = append(rv, index)
	}
	return rv, nil
}

func (b *keyspace) CreatePrimaryIndex() (datastore.PrimaryIndex, errors.Error) {
	if _, exists := b.indexes[PRIMARY_INDEX]; exists {
		return nil, errors.NewError(nil, "Primary index already exists")
	}
	idx, err := newPrimaryIndex(b)
	if err != nil {
		return nil, errors.NewError(err, "Error creating primary index")
	}
	b.indexes[idx.Name()] = idx
	return idx, nil
}

func (b *keyspace) CreateIndex(name string, equalKey, rangeKey expression.Expressions,
	where expression.Expression, using datastore.IndexType) (datastore.Index, errors.Error) {

	if using == "" {
		// current default is VIEW
		using = datastore.VIEW
	}

	switch using {
	case datastore.VIEW:
		if _, exists := b.indexes[name]; exists {
			return nil, errors.NewError(nil, fmt.Sprintf("Index already exists: %s", name))
		}
		idx, err := newViewIndex(name, datastore.IndexKey(equalKey), b)
		if err != nil {
			return nil, errors.NewError(err, fmt.Sprintf("Error creating index: %s", name))
		}
		b.indexes[idx.Name()] = idx
		return idx, nil

	default:
		return nil, errors.NewError(nil, "Not yet implemented.")
	}
}

func (b *keyspace) Fetch(keys []string) ([]datastore.Pair, errors.Error) {

	if len(keys) == 0 {
		return nil, errors.NewError(nil, "No keys to fetch")
	}

	rv := make([]datastore.Pair, len(keys))
	bulkResponse, err := b.cbbucket.GetBulk(keys)
	if err != nil {
		return nil, errors.NewError(err, "Error doing bulk get")
	}

	i := 0
	for k, v := range bulkResponse {

		var doc datastore.Pair
		doc.Key = k

		Value := value.NewAnnotatedValue(value.NewValueFromBytes(v.Body))

		meta_flags := (v.Extras[0]&0xff)<<24 | (v.Extras[1]&0xff)<<16 | (v.Extras[2]&0xff)<<8 | (v.Extras[3] & 0xff)
		meta_type := "json"
		if Value.Type() == value.BINARY {
			meta_type = "base64"
		}
		Value.SetAttachment("meta", map[string]interface{}{
			"id":    k,
			"cas":   float64(v.Cas),
			"type":  meta_type,
			"flags": float64(meta_flags),
		})
		doc.Value = Value
		rv[i] = doc
		i++

	}

	logging.Debugf("Fetched %d keys ", i)

	return rv, nil
}

func (b *keyspace) FetchOne(key string) (value.Value, errors.Error) {

	item, e := b.Fetch([]string{key})
	if e != nil {
		return nil, e
	}
	// not found
	if len(item) == 0 {
		return nil, nil
	}

	return item[0].Value, e
}

const (
	INSERT = 0x01
	UPDATE = 0x02
	UPSERT = 0x04
)

func opToString(op int) string {

	switch op {
	case INSERT:
		return "insert"
	case UPDATE:
		return "update"
	case UPSERT:
		return "upsert"
	}

	return "unknown operation"
}

func (b *keyspace) performOp(op int, inserts []datastore.Pair) ([]datastore.Pair, errors.Error) {

	if len(inserts) == 0 {
		return nil, errors.NewError(nil, "No keys to insert")
	}

	insertedKeys := make([]datastore.Pair, 0)
	var err error

	for _, kv := range inserts {
		key := kv.Key
		value := kv.Value.Actual()

		// TODO Need to also set meta
		switch op {

		case INSERT:
			// add the key to the backend
			_, err = b.cbbucket.Add(key, 0, value)
		case UPDATE:
			// check if the key exists and if so then use the cas value
			// to update the key
			rv := make([]string, 0, 10)
			var cas uint64

			err = b.cbbucket.Gets(key, &rv, &cas)
			if err == nil {
				err = b.cbbucket.Set(key, 0, value)
			} else {
				logging.Errorf("Failed to insert. Key exists %s", key)
			}
		case UPSERT:
			err = b.cbbucket.Set(key, 0, value)
		}

		if err != nil {
			logging.Errorf("Failed to perform %s on key %s Error %v", opToString(op), key, err)
		} else {
			insertedKeys = append(insertedKeys, kv)
		}
	}

	if len(insertedKeys) == 0 {
		return nil, errors.NewError(err, "Failed to perform "+opToString(op))
	}

	return insertedKeys, nil

}

func (b *keyspace) Insert(inserts []datastore.Pair) ([]datastore.Pair, errors.Error) {
	return b.performOp(INSERT, inserts)

}

func (b *keyspace) Update(updates []datastore.Pair) ([]datastore.Pair, errors.Error) {
	return b.performOp(UPDATE, updates)
}

func (b *keyspace) Upsert(upserts []datastore.Pair) ([]datastore.Pair, errors.Error) {
	return b.performOp(UPSERT, upserts)
}

func (b *keyspace) Delete(deletes []string) errors.Error {

	failedDeletes := make([]string, 0)
	var err error
	for _, key := range deletes {
		if err = b.cbbucket.Delete(key); err != nil {
			logging.Infof("Failed to delete key %s", key)
			failedDeletes = append(failedDeletes, key)
		}
	}

	if len(failedDeletes) > 0 {
		return errors.NewError(err, "Some keys were not deleted "+fmt.Sprintf("%v", failedDeletes))
	}

	return nil
}

func (b *keyspace) Release() {
	b.cbbucket.Close()
}

// primaryIndex performs full keyspace scans.
type primaryIndex struct {
	viewIndex
}

func (pi *primaryIndex) KeyspaceId() string {
	return pi.keyspace.Id()
}

func (pi *primaryIndex) Id() string {
	return pi.Name()
}

func (pi *primaryIndex) Name() string {
	return pi.name
}

func (pi *primaryIndex) Type() datastore.IndexType {
	return pi.Type()
}

func (pi *primaryIndex) Drop() errors.Error {
	return errors.NewError(nil, "This primary index cannot be dropped.")
}

func (pi *primaryIndex) EqualKey() expression.Expressions {
	return nil
}

func (pi *primaryIndex) RangeKey() expression.Expressions {
	// FIXME
	return nil
}

func (pi *primaryIndex) Condition() expression.Expression {
	return nil
}

func (pi *primaryIndex) Statistics(span *datastore.Span) (datastore.Statistics, errors.Error) {
	return nil, nil
}

func (pi *primaryIndex) Scan(span *datastore.Span, distinct bool, limit int64, conn *datastore.IndexConnection) {
	pi.viewIndex.Scan(span, distinct, limit, conn)

}

func (pi *primaryIndex) ScanEntries(limit int64, conn *datastore.IndexConnection) {
	pi.viewIndex.ScanEntries(limit, conn)

}<|MERGE_RESOLUTION|>--- conflicted
+++ resolved
@@ -248,17 +248,9 @@
 		indexes:   make(map[string]datastore.Index),
 	}
 
-<<<<<<< HEAD
-	//discover existing indexes TODO
-	ierr := rv.loadIndexes()
-	if ierr != nil {
-		logging.Infof("Error loading index %s", ierr.Error())
-		return nil, ierr
-=======
 	//discover existing indexes
 	if ierr := rv.loadIndexes(); ierr != nil {
-		lw.Warn("", querylog.DATASTORE, "Error loading indexes for keyspace %s, Error %v", name, ierr)
->>>>>>> 2e1f8f04
+		logging.Warnf("Error loading indexes for keyspace %s, Error %v", name, ierr)
 	}
 
 	return rv, nil
@@ -325,7 +317,7 @@
 
 	if b.primary == nil {
 
-		lw.Info("", querylog.DATASTORE, "Number of indexes %d", len(b.indexes))
+		logging.Infof("Number of indexes %d", len(b.indexes))
 
 		if len(b.indexes) == 0 {
 			if err := b.loadIndexes(); err != nil {
